--- conflicted
+++ resolved
@@ -15,18 +15,7 @@
 //
 package io.mock.grpc;
 
-<<<<<<< HEAD
 import java.io.File;
-=======
-import io.grpc.Grpc;
-import io.grpc.InsecureServerCredentials;
-import io.grpc.Metadata;
-import io.grpc.Server;
-import io.grpc.ServerCall;
-import io.grpc.ServerCall.Listener;
-import io.grpc.ServerCallHandler;
-import io.grpc.ServerInterceptor;
->>>>>>> 4b7a6a11
 import java.io.IOException;
 import java.util.concurrent.CountDownLatch;
 import java.util.concurrent.TimeUnit;
@@ -40,50 +29,20 @@
 
 import io.grpc.Grpc;
 import io.grpc.InsecureServerCredentials;
+import io.grpc.Metadata;
 import io.grpc.Server;
+import io.grpc.ServerCall;
+import io.grpc.ServerCall.Listener;
+import io.grpc.ServerCallHandler;
+import io.grpc.ServerInterceptor;
 
 /** Test server used for mocking gRPC requests using json payloads. */
 public class MockJsonRpcServer {
   private static final Logger LOG = LogManager.getLogger(MockJsonRpcServer.class);
 
-<<<<<<< HEAD
   private MockServer config;
   private Server server;
   private final CountDownLatch shutdownSignal;
-=======
-  private final MockServer config;
-  private final Server server;
-
-  public MockJsonRpcServer(MockServer config) {
-    this.config = Objects.requireNonNull(config);
-    this.server = buildServer(config);
-  }
-
-  private static Server buildServer(MockServer config) {
-    final var serverBldr =
-        Grpc.newServerBuilderForPort(config.port, InsecureServerCredentials.create())
-            /* This method call adds the Interceptor to enable compressed server responses for all RPCs */
-            .intercept(
-                new ServerInterceptor() {
-                  @Override
-                  public <ReqT, RespT> Listener<ReqT> interceptCall(
-                      ServerCall<ReqT, RespT> call,
-                      Metadata headers,
-                      ServerCallHandler<ReqT, RespT> next) {
-                    call.setCompression("gzip");
-                    return next.startCall(call, headers);
-                  }
-                });
-    config.services.stream()
-        .map(JsonataRpcService::new)
-        .map(JsonataRpcService::serviceDefinition)
-        .forEach(serverBldr::addService);
-    return serverBldr.build();
-  }
-
-  MockJsonRpcServer start() throws IOException {
-    server.start();
->>>>>>> 4b7a6a11
 
   public MockJsonRpcServer() {
     this.shutdownSignal = new CountDownLatch(1);
@@ -163,7 +122,19 @@
 
   private static Server buildServer(MockServer config) {
     final var serverBldr =
-        Grpc.newServerBuilderForPort(config.port, InsecureServerCredentials.create());
+        Grpc.newServerBuilderForPort(config.port, InsecureServerCredentials.create())
+            /* This method call adds the Interceptor to enable compressed server responses for all RPCs */
+            .intercept(
+                new ServerInterceptor() {
+                  @Override
+                  public <ReqT, RespT> Listener<ReqT> interceptCall(
+                      ServerCall<ReqT, RespT> call,
+                      Metadata headers,
+                      ServerCallHandler<ReqT, RespT> next) {
+                    call.setCompression("gzip");
+                    return next.startCall(call, headers);
+                  }
+                });
     config.services.stream()
         .map(JsonataRpcService::new)
         .map(JsonataRpcService::serviceDefinition)

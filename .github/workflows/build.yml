--- conflicted
+++ resolved
@@ -25,14 +25,10 @@
       - name: Setup Gradle
         uses: gradle/actions/setup-gradle@v4
         with:
-<<<<<<< HEAD
-          arguments: build
-=======
->>>>>>> 221eb032
           dependency-graph: generate-and-submit
 
       - name: Build
-        run: ./gradlew build --stacktrace
+        run: ./gradlew build
 
       - name: Upload to Codecov
         uses: codecov/codecov-action@v4
